--- conflicted
+++ resolved
@@ -8,11 +8,7 @@
 from vllm.outputs import CompletionOutput, RequestOutput
 from vllm.sampling_params import SamplingParams
 
-<<<<<<< HEAD
-__version__ = "0.1.7a"
-=======
-__version__ = "0.2.0"
->>>>>>> 70104457
+__version__ = "0.2a.0"
 
 __all__ = [
     "LLM",
